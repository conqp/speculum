--- conflicted
+++ resolved
@@ -29,17 +29,9 @@
 from pathlib import Path
 from re import error, compile, Pattern  # pylint: disable=W0622
 from sys import exit, stderr    # pylint: disable=W0622
-<<<<<<< HEAD
 from typing import Iterable, Tuple
-from urllib.parse import urlparse, ParseResult
+from urllib.parse import urljoin
 from urllib.request import urlopen
-=======
-from typing import Iterable
-from urllib.parse import urljoin
-
-from pandas import to_datetime, DataFrame
-from requests import get
->>>>>>> d2c6b6d9
 
 
 MIRRORS_URL = 'https://www.archlinux.org/mirrors/status/json/'
@@ -79,7 +71,6 @@
     raise ValueError('Integer must be greater than zero.')
 
 
-<<<<<<< HEAD
 def hours(string: str) -> timedelta:
     """Returns a time delta for the given hours."""
 
@@ -125,9 +116,6 @@
 
 
 def get_mirrors(url: str = MIRRORS_URL) -> list:
-=======
-def get_mirrors(url: str = MIRRORS_URL) -> dict:
->>>>>>> d2c6b6d9
     """Returns the mirrors from the respective URL."""
 
     with urlopen(url) as response:
